--- conflicted
+++ resolved
@@ -115,15 +115,6 @@
             series_ids = list(self.SERIES.keys())
         await self.init_db()
         async with aiohttp.ClientSession() as session:
-<<<<<<< HEAD
-            for sid in series_ids:
-                logger.info(f"Fetching {sid}")
-                info = await self.fetch_series_info(session, sid)
-                await self._store_series_info(sid, info)
-                observations = await self.fetch_observations(session, sid)
-                await self._store_observations(sid, observations)
-                await asyncio.sleep(1)  # basic rate limiting
-=======
             with sqlite3.connect(self.db_path) as conn:
                 self.conn = conn
                 for sid in series_ids:
@@ -134,7 +125,6 @@
                     self._store_observations(sid, observations)
                     await asyncio.sleep(1)  # basic rate limiting
                 self.conn = None
->>>>>>> 6d9febc8
         logger.info("Completed FRED data fetch")
 
 
