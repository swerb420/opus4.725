--- conflicted
+++ resolved
@@ -17,7 +17,6 @@
 - **telegram_alerts.py** – minimal Telegram alert sender.
 - **main_pipeline.py** – orchestrates all modules for a single run.
 
-<<<<<<< HEAD
 ## Setup
 
 Create a Python environment (conda or `venv`) and install the
@@ -29,20 +28,6 @@
 pip install -r requirements.txt
 ```
 
-=======
-## Installation
-
-Install the Python dependencies with either pip or conda:
-
-```bash
-# using pip
-pip install -r requirements.txt
-
-# using conda
-conda create -n opus-env python=3.10 --file requirements.txt
-conda activate opus-env
-```
->>>>>>> d3eb41c3
 
 ## Usage
 
@@ -91,11 +76,10 @@
 limits. All operations are wrapped in basic error handling so a failure
 in one source will not stop the others.
 
-<<<<<<< HEAD
 Minute level historical data is often restricted on free API tiers. When
 requesting long date ranges, especially with the CCXT or market modules,
 expect only partial results unless you upgrade the respective services.
-=======
+
 ## Setup
 
 1. Install Python 3.10 or later. A Conda environment works well:
@@ -123,5 +107,4 @@
 
 Note that free API tiers typically provide only limited historical depth.
 Fetching years of minute data may require paid plans or looping requests
-over small time windows.
->>>>>>> d3eb41c3
+over small time windows.